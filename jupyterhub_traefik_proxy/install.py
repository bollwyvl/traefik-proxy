import sys
import os
from urllib.request import urlretrieve
import tarfile
import zipfile
import shutil
import argparse
import textwrap
import hashlib
import warnings

checksums_traefik = {
<<<<<<< HEAD
    "https://github.com/containous/traefik/releases/download/v2.2.0/traefik_v2.2.0_linux_amd64.tar.gz":
        "eddea0507ad715c723662e7c10fdab554eb64379748278cd2d09403063e3e32f",
    "https://github.com/containous/traefik/releases/download/v2.2.0/traefik_v2.2.0_darwin_amd64.tar.gz":
        "8bfa2393b265ef01aca12be94d67080961299968bd602f3708480eed273b95e0",
    "https://github.com/containous/traefik/releases/download/v2.2.0/traefik_v2.2.0_windows_amd64.zip":
        "9a794e395b7eba8d44118c4a1fb358fbf14abff3f5f5d264f46b1d6c243b9a5e",
}

checksums_etcd = {
    "https://github.com/etcd-io/etcd/releases/download/v3.4.7/etcd-v3.4.7-linux-amd64.tar.gz":
        "4ad86e663b63feb4855e1f3a647e719d6d79cf6306410c52b7f280fa56f8eb6b",
    "https://github.com/etcd-io/etcd/releases/download/v3.4.7/etcd-v3.4.7-darwin-amd64.zip":
        "ffe3237fcb70b7ce91c16518c2f62f3fa9ff74ddc10f7b6ca83a3b5b29ade19a",
    "https://github.com/etcd-io/etcd/releases/download/v3.4.7/etcd-v3.4.7-windows-amd64.zip":
        "3863ea59bcb407113524b51406810e33d58daff11ca10d1192f289185ae94ffe",
}

checksums_consul = {
    "https://releases.hashicorp.com/consul/1.7.2/consul_1.7.2_linux_amd64.zip":
        "5ab689cad175c08a226a5c41d16392bc7dd30ceaaf90788411542a756773e698",
    "https://releases.hashicorp.com/consul/1.7.2/consul_1.7.2_darwin_amd64.zip":
        "c474f00b022cae38acae2d19b2a707a4fcb08dfdd22875efeefdf052ce19c90b",
    "https://releases.hashicorp.com/consul/1.7.2/consul_1.7.2_windows_amd64.zip":
        "e9b9355f77f80b2c0940888cb0d27c44a5879c31e379ef21ffcfd36c91d202c1",
=======
    "https://github.com/traefik/traefik/releases/download/v1.7.29/traefik_linux-arm64": "d27c220bdcc8bae33436adce309fd856c2ee295bd3dd5416428d3b4a173b8310",
    "https://github.com/traefik/traefik/releases/download/v1.7.29/traefik_linux-amd64": "70cd8847354326fb17acd10251c44450cf5d6c4fd8df130f2c6f86dd7b1b52d1",
    "https://github.com/traefik/traefik/releases/download/v1.7.29/traefik_darwin-amd64": "bbe30c8e7aa5e76442187be409c07e6b798e7ba67d7d3d60856e0a7664654c46",
    "https://github.com/containous/traefik/releases/download/v1.7.28/traefik_linux-amd64": "b70284ac72b4f9a119be92f206fc0c6dbc0db18ff7295d4df6701c0b292ecbf0",
    "https://github.com/containous/traefik/releases/download/v1.7.28/traefik_darwin-amd64": "3e4bb0146bed06c842ae7a91e711e5ba98339f529b84aa80c766a01dd39d9731",
    "https://github.com/containous/traefik/releases/download/v1.7.18/traefik_linux-amd64": "3c2d153d80890b6fc8875af9f8ced32c4d684e1eb5a46d9815337cb343dfd92e",
    "https://github.com/containous/traefik/releases/download/v1.7.18/traefik_darwin-amd64": "84e07a184c31b7fb86417ba3a237ad334a26bcb1ed53fd56f0774afaa34074d9",
    "https://github.com/containous/traefik/releases/download/v1.7.5/traefik_linux-amd64": "4417a9d83753e1ad6bdd64bbbeaeb4b279bcc71542e779b7bcb3b027c6e3356e",
    "https://github.com/containous/traefik/releases/download/v1.7.5/traefik_darwin-amd64": "379d4af242743a3fe44b44a1ee6df68ea8332578d85de35f264e062c19fd20a0",
    "https://github.com/containous/traefik/releases/download/v1.7.0/traefik_linux-amd64": "b84cb03e8a175b8b7d1a30246d19705f607c6ae5ee89f2dca7a1adccab919135",
    "https://github.com/containous/traefik/releases/download/v1.7.0/traefik_darwin-amd64": "3000cb9f8ed567e9bc567cce33107f6877f2017c69fae8ac235b51a7a94229bf",
}

checksums_etcd = {
    "https://github.com/etcd-io/etcd/releases/download/v3.4.15/etcd-v3.4.15-linux-arm64.tar.gz": "fcc522275300cf90d42377106d47a2e384d1d2083af205cbb7833a79ef5a49d1",
    "https://github.com/etcd-io/etcd/releases/download/v3.4.15/etcd-v3.4.15-linux-amd64.tar.gz": "3bd00836ea328db89ecba3ed2155293934c0d09e64b53d6c9dfc0a256e724b81",
    "https://github.com/etcd-io/etcd/releases/download/v3.4.15/etcd-v3.4.15-darwin-amd64.tar.gz": "c596709069193bffc639a22558bdea4d801128e635909ea01a6fd5b5c85da729",
    "https://github.com/etcd-io/etcd/releases/download/v3.3.10/etcd-v3.3.10-linux-amd64.tar.gz": "1620a59150ec0a0124a65540e23891243feb2d9a628092fb1edcc23974724a45",
    "https://github.com/etcd-io/etcd/releases/download/v3.3.10/etcd-v3.3.10-darwin-amd64.tar.gz": "fac4091c7ba6f032830fad7809a115909d0f0cae5cbf5b34044540def743577b",
    "https://github.com/etcd-io/etcd/releases/download/v3.2.25/etcd-v3.3.10-linux-amd64.tar.gz": "8a509ffb1443088d501f19e339a0d9c0058ce20599752c3baef83c1c68790ef7",
    "https://github.com/etcd-io/etcd/releases/download/v3.2.25/etcd-v3.3.10-darwin-amd64.tar.gz": "9950684a01d7431bc12c3dba014f222d55a862c6f8af64c09c42d7a59ed6790d",
}

checksums_consul = {
    "https://releases.hashicorp.com/consul/1.9.4/consul_1.9.4_darwin.zip": "c168240d52f67c71b30ef51b3594673cad77d0dbbf38c412b2ee30b39ef30843",
    "https://releases.hashicorp.com/consul/1.9.4/consul_1.9.4_linux_amd64.zip": "da3919197ef33c4205bb7df3cc5992ccaae01d46753a72fe029778d7f52fb610",
    "https://releases.hashicorp.com/consul/1.9.4/consul_1.9.4_linux_arm64.zip": "012c552aff502f907416c9a119d2dfed88b92e981f9b160eb4fe292676afdaeb",
    "https://releases.hashicorp.com/consul/1.6.1/consul_1.6.1_linux_amd64.zip": "a8568ca7b6797030b2c32615b4786d4cc75ce7aee2ed9025996fe92b07b31f7e",
    "https://releases.hashicorp.com/consul/1.6.1/consul_1.6.1_darwin_amd64.zip": "4bc205e06b2921f998cb6ddbe70de57f8e558e226e44aba3f337f2f245678b85",
    "https://releases.hashicorp.com/consul/1.5.0/consul_1.5.0_linux_amd64.zip": "1399064050019db05d3378f757e058ec4426a917dd2d240336b51532065880b6",
    "https://releases.hashicorp.com/consul/1.5.0/consul_1.5.0_darwin_amd64.zip": "b4033ea6871fe6136ee5d940c834be2248463c3ec248dc22370e6d5360931325",
>>>>>>> d8d729c8
}


def checksum_file(path):
    """Compute the sha256 checksum of a path"""
    hasher = hashlib.sha256()
    with open(path, "rb") as f:
        for chunk in iter(lambda: f.read(4096), b""):
            hasher.update(chunk)
    return hasher.hexdigest()


def install_traefik(prefix, plat, traefik_version):
    plat = plat.replace("-", "_")
    if "windows" in plat:
        traefik_archive_extension = "zip"
        traefik_bin = os.path.join(prefix, "traefik.exe")
    else:
        traefik_archive_extension = "tar.gz"
        traefik_bin = os.path.join(prefix, "traefik")

    traefik_archive = "traefik_v" + traefik_version + "_" + plat + "." + traefik_archive_extension
    traefik_archive_path = os.path.join(prefix, traefik_archive)

    traefik_archive = "traefik_v" + traefik_version + "_" + plat + "." + traefik_archive_extension
    traefik_archive_path = os.path.join(prefix, traefik_archive)

    traefik_archive = "traefik_v" + traefik_version + "_" + plat + "." + traefik_archive_extension
    traefik_archive_path = os.path.join(prefix, traefik_archive)

    traefik_url = (
        "https://github.com/containous/traefik/releases"
        f"/download/v{traefik_version}/{traefik_archive}"
    )

    if os.path.exists(traefik_bin) and os.path.exists(traefik_archive_path):
        print(f"Traefik already exists")
        if traefik_url not in checksums_traefik:
            warnings.warn(
                f"Traefik {traefik_version} not supported !",
                stacklevel=2,
            )
            os.chmod(traefik_bin, 0o755)
            print("--- Done ---")
            return
        else:
            if checksum_file(traefik_archive_path) == checksums_traefik[traefik_url]:
                os.chmod(traefik_bin, 0o755)
                print("--- Done ---")
                return
            else:
                print(f"checksum mismatch on {traefik_archive_path}")
                os.remove(traefik_archive_path)
                os.remove(traefik_bin)

    if traefik_url in checksums_traefik:
        print(f"Downloading traefik {traefik_version}...")
        urlretrieve(traefik_url, traefik_archive_path)

        if checksum_file(traefik_archive_path) != checksums_traefik[traefik_url]:
            raise IOError("Checksum failed")

        print("Extracting the archive...")
        if traefik_archive_extension == "tar.gz":
            with tarfile.open(traefik_archive_path, "r") as tar_ref:
                tar_ref.extract("traefik", prefix)
        else:
            with zipfile.ZipFile(traefik_archive_path, "r") as zip_ref:
                zip_ref.extract("traefik.exe", prefix)

        os.chmod(traefik_bin, 0o755)
    else:
        warnings.warn(
            f"Traefik {traefik_version} not supported !",
            stacklevel=2,
        )

    print("--- Done ---")


def install_etcd(prefix, plat, etcd_version):
    etcd_downloaded_dir_name = f"etcd-v{etcd_version}-{plat}"
    if "linux" in plat:
        etcd_archive_extension = "tar.gz"
    else:
        etcd_archive_extension = "zip"
    etcd_downloaded_archive = os.path.join(
        prefix, etcd_downloaded_dir_name + "." + etcd_archive_extension
    )
    etcd_binaries = os.path.join(prefix, "etcd_binaries")

    etcd_bin = os.path.join(prefix, "etcd")
    etcdctl_bin = os.path.join(prefix, "etcdctl")

    etcd_url = (
        "https://github.com/etcd-io/etcd/releases"
        f"/download/v{etcd_version}/etcd-v{etcd_version}-{plat}.{etcd_archive_extension}"
    )

    if os.path.exists(etcd_bin) and os.path.exists(etcdctl_bin):
        print(f"Etcd and etcdctl already exist")
        if etcd_url not in checksums_etcd:
            warnings.warn(
                f"Etcd {etcd_version} not supported !",
                stacklevel=2,
            )
            os.chmod(etcd_bin, 0o755)
            os.chmod(etcdctl_bin, 0o755)
            print("--- Done ---")
            return
        else:
            if checksum_file(etcd_downloaded_archive) == checksums_etcd[etcd_url]:
                os.chmod(etcd_bin, 0o755)
                os.chmod(etcdctl_bin, 0o755)
                print("--- Done ---")
                return
            else:
                print(f"checksum mismatch on {etcd_downloaded_archive}")
                os.remove(etcd_bin)
                os.remove(etcdctl_bin)
                os.remove(etcd_downloaded_archive)

    if etcd_url in checksums_etcd:
        if not os.path.exists(etcd_downloaded_archive):
            print(f"Downloading {etcd_downloaded_dir_name} archive...")
            urlretrieve(etcd_url, etcd_downloaded_archive)
        else:
            print(f"Archive {etcd_downloaded_dir_name} already exists")

        if checksum_file(etcd_downloaded_archive) != checksums_etcd[etcd_url]:
            raise IOError("Checksum failed")

        print("Extracting the archive...")

        if etcd_archive_extension == "zip":
            with zipfile.ZipFile(etcd_downloaded_archive, "r") as zip_ref:
                zip_ref.extract(etcd_downloaded_dir_name + "/etcd", etcd_binaries)
                zip_ref.extract(etcd_downloaded_dir_name + "/etcdctl", etcd_binaries)
        else:
            with (tarfile.open(etcd_downloaded_archive, "r")) as tar_ref:
                tar_ref.extract(etcd_downloaded_dir_name + "/etcd", etcd_binaries)
                tar_ref.extract(etcd_downloaded_dir_name + "/etcdctl", etcd_binaries)

        shutil.copy(os.path.join(etcd_binaries, etcd_downloaded_dir_name, "etcd"), etcd_bin)
        shutil.copy(
            os.path.join(etcd_binaries, etcd_downloaded_dir_name, "etcdctl"), etcdctl_bin)

        os.chmod(etcd_bin, 0o755)
        os.chmod(etcdctl_bin, 0o755)

        # Cleanup
        shutil.rmtree(etcd_binaries)
    else:
        warnings.warn(
            f"Etcd {etcd_version} not supported !",
            stacklevel=2
        )

    print("--- Done ---")


def install_consul(prefix, plat, consul_version):
    plat = plat.replace("-", "_")
    consul_downloaded_dir_name = f"consul_v{consul_version}_{plat}"
    consul_archive_extension = "zip"

    consul_downloaded_archive = os.path.join(
        prefix, consul_downloaded_dir_name + "." + consul_archive_extension
    )
    consul_binaries = os.path.join(prefix, "consul_binaries")
    consul_bin = os.path.join(prefix, "consul")

    consul_url = (
        "https://releases.hashicorp.com/consul/"
        f"{consul_version}/consul_{consul_version}_{plat}.{consul_archive_extension}"
    )

    if os.path.exists(consul_bin):
        print(f"Consul already exists")
        if consul_url not in checksums_consul:
            warnings.warn(
                f"Consul {consul_version} not supported !",
                stacklevel=2,
            )
            os.chmod(consul_bin, 0o755)
            print("--- Done ---")
            return
        else:
            if checksum_file(consul_downloaded_archive) == checksums_consul[consul_url]:
                os.chmod(consul_bin, 0o755)
                print("--- Done ---")
                return
            else:
                print(f"checksum mismatch on {consul_downloaded_archive}")
                os.remove(consul_bin)
                os.remove(consul_downloaded_archive)

    if consul_url in checksums_consul:
        if not os.path.exists(consul_downloaded_archive):
            print(f"Downloading {consul_downloaded_dir_name} archive...")
            urlretrieve(consul_url, consul_downloaded_archive)
        else:
            print(f"Archive {consul_downloaded_dir_name} already exists")

        if checksum_file(consul_downloaded_archive) != checksums_consul[consul_url]:
            raise IOError("Checksum failed")

        with zipfile.ZipFile(consul_downloaded_archive, "r") as zip_ref:
            zip_ref.extract("consul", consul_binaries)

        shutil.copy(os.path.join(consul_binaries, "consul"), consul_bin)
        os.chmod(consul_bin, 0o755)
        # Cleanup
        shutil.rmtree(consul_binaries)
    else:
        warnings.warn(
            f"Consul {consul_version} not supported !",
            stacklevel=2,
        )

    print("--- Done ---")


def main():

    parser = argparse.ArgumentParser(
        description="Dependencies intaller",
        epilog=textwrap.dedent(
            """\
            Checksums available for:
            - traefik:
<<<<<<< HEAD
                - v2.2.0-linux-amd64
                - v2.2.0-darwin-amd64
                - v2.2.0-windows-amd64
=======
                - v1.7.28-linux-amd64
                - v1.7.28-darwin-amd64
                - v1.7.18-linux-amd64
                - v1.7.18-darwin-amd64
                - v1.7.5-linux-amd64
                - v1.7.5-darwin-amd64
                - v1.7.0-linux-amd64
                - v1.7.0-darwin-amd64
>>>>>>> d8d729c8
            - etcd:
                - v3.4.7-linux-amd64
                - v3.4.7-darwin-amd64
                - v3.4.7-windows-amd64
            - consul:
<<<<<<< HEAD
                - v1.7.2_linux_amd64
                - v1.7.2_darwin_amd64
                - v1.7.2_windows_amd64
=======
                - v1.5.0_linux_amd64
                - v1.5.0_darwin_amd64
                - v1.6.1_linux_amd64
                - v1.6.1_darwin_amd64
>>>>>>> d8d729c8
            """
        ),
        formatter_class=argparse.RawTextHelpFormatter,
    )

    parser.add_argument(
        "--output",
        dest="installation_dir",
        default="./dependencies",
        help=textwrap.dedent(
            """\
            The installation directory (absolute or relative path).
            If it doesn't exist, it will be created.
            If no directory is provided, it defaults to:
            --- %(default)s ---
            """
        ),
    )

    default_platform = sys.platform + "-amd64"

    parser.add_argument(
        "--platform",
        dest="plat",
        default=default_platform,
        help=textwrap.dedent(
            """\
            The platform to download for.
            If no platform is provided, it defaults to:
            --- %(default)s ---
            """
        ),
    )

    parser.add_argument(
        "--traefik",
        action="store_true",
        help=textwrap.dedent(
            """\
            Whether or not to install traefik.
            By default traefik is NOT going to be installed.
            """
        ),
    )

    parser.add_argument(
        "--traefik-version",
        dest="traefik_version",
<<<<<<< HEAD
        default="2.2.0",
=======
        default="1.7.28",
>>>>>>> d8d729c8
        help=textwrap.dedent(
            """\
            The version of traefik to download.
            If no version is provided, it defaults to:
            --- %(default)s ---
            """
        ),
    )

    parser.add_argument(
        "--etcd",
        action="store_true",
        help=textwrap.dedent(
            """\
            Whether or not to install etcd.
            By default etcd is NOT going to be installed.
            """
        ),
    )

    parser.add_argument(
        "--etcd-version",
        dest="etcd_version",
        default="3.4.7",
        help=textwrap.dedent(
            """\
            The version of etcd to download.
            If no version is provided, it defaults to:
            --- %(default)s ---
            """
        ),
    )

    parser.add_argument(
        "--consul",
        action="store_true",
        help=textwrap.dedent(
            """\
            Whether or not to install consul.
            By default consul is NOT going to be installed:
            """
        ),
    )

    parser.add_argument(
        "--consul-version",
        dest="consul_version",
<<<<<<< HEAD
        default="1.7.2",
=======
        default="1.6.1",
>>>>>>> d8d729c8
        help=textwrap.dedent(
            """\
            The version of consul to download.
            If no version is provided, it defaults to:
            --- %(default)s ---
            """
        ),
    )

    args = parser.parse_args()
    deps_dir = args.installation_dir
    plat = args.plat
    traefik_version = args.traefik_version
    etcd_version = args.etcd_version
    consul_version = args.consul_version

    if not args.traefik and not args.etcd and not args.consul:
        print(
            """Please specify what binary to install.
            Tip: python3 -m jupyterhub_traefik_proxy.install --help
            to get the list of available options."""
        )
        return

    if os.path.exists(deps_dir):
        print(f"Using existing output directory {deps_dir}...")
    else:
        print(f"Creating output directory {deps_dir}...")
        os.makedirs(deps_dir)

    if args.traefik:
        install_traefik(deps_dir, plat, traefik_version)
    if args.etcd:
        install_etcd(deps_dir, plat, etcd_version)
    if args.consul:
        install_consul(deps_dir, plat, consul_version)


if __name__ == "__main__":
    main()<|MERGE_RESOLUTION|>--- conflicted
+++ resolved
@@ -10,43 +10,15 @@
 import warnings
 
 checksums_traefik = {
-<<<<<<< HEAD
-    "https://github.com/containous/traefik/releases/download/v2.2.0/traefik_v2.2.0_linux_amd64.tar.gz":
-        "eddea0507ad715c723662e7c10fdab554eb64379748278cd2d09403063e3e32f",
-    "https://github.com/containous/traefik/releases/download/v2.2.0/traefik_v2.2.0_darwin_amd64.tar.gz":
-        "8bfa2393b265ef01aca12be94d67080961299968bd602f3708480eed273b95e0",
-    "https://github.com/containous/traefik/releases/download/v2.2.0/traefik_v2.2.0_windows_amd64.zip":
-        "9a794e395b7eba8d44118c4a1fb358fbf14abff3f5f5d264f46b1d6c243b9a5e",
-}
-
-checksums_etcd = {
-    "https://github.com/etcd-io/etcd/releases/download/v3.4.7/etcd-v3.4.7-linux-amd64.tar.gz":
-        "4ad86e663b63feb4855e1f3a647e719d6d79cf6306410c52b7f280fa56f8eb6b",
-    "https://github.com/etcd-io/etcd/releases/download/v3.4.7/etcd-v3.4.7-darwin-amd64.zip":
-        "ffe3237fcb70b7ce91c16518c2f62f3fa9ff74ddc10f7b6ca83a3b5b29ade19a",
-    "https://github.com/etcd-io/etcd/releases/download/v3.4.7/etcd-v3.4.7-windows-amd64.zip":
-        "3863ea59bcb407113524b51406810e33d58daff11ca10d1192f289185ae94ffe",
-}
-
-checksums_consul = {
-    "https://releases.hashicorp.com/consul/1.7.2/consul_1.7.2_linux_amd64.zip":
-        "5ab689cad175c08a226a5c41d16392bc7dd30ceaaf90788411542a756773e698",
-    "https://releases.hashicorp.com/consul/1.7.2/consul_1.7.2_darwin_amd64.zip":
-        "c474f00b022cae38acae2d19b2a707a4fcb08dfdd22875efeefdf052ce19c90b",
-    "https://releases.hashicorp.com/consul/1.7.2/consul_1.7.2_windows_amd64.zip":
-        "e9b9355f77f80b2c0940888cb0d27c44a5879c31e379ef21ffcfd36c91d202c1",
-=======
-    "https://github.com/traefik/traefik/releases/download/v1.7.29/traefik_linux-arm64": "d27c220bdcc8bae33436adce309fd856c2ee295bd3dd5416428d3b4a173b8310",
-    "https://github.com/traefik/traefik/releases/download/v1.7.29/traefik_linux-amd64": "70cd8847354326fb17acd10251c44450cf5d6c4fd8df130f2c6f86dd7b1b52d1",
-    "https://github.com/traefik/traefik/releases/download/v1.7.29/traefik_darwin-amd64": "bbe30c8e7aa5e76442187be409c07e6b798e7ba67d7d3d60856e0a7664654c46",
-    "https://github.com/containous/traefik/releases/download/v1.7.28/traefik_linux-amd64": "b70284ac72b4f9a119be92f206fc0c6dbc0db18ff7295d4df6701c0b292ecbf0",
-    "https://github.com/containous/traefik/releases/download/v1.7.28/traefik_darwin-amd64": "3e4bb0146bed06c842ae7a91e711e5ba98339f529b84aa80c766a01dd39d9731",
-    "https://github.com/containous/traefik/releases/download/v1.7.18/traefik_linux-amd64": "3c2d153d80890b6fc8875af9f8ced32c4d684e1eb5a46d9815337cb343dfd92e",
-    "https://github.com/containous/traefik/releases/download/v1.7.18/traefik_darwin-amd64": "84e07a184c31b7fb86417ba3a237ad334a26bcb1ed53fd56f0774afaa34074d9",
-    "https://github.com/containous/traefik/releases/download/v1.7.5/traefik_linux-amd64": "4417a9d83753e1ad6bdd64bbbeaeb4b279bcc71542e779b7bcb3b027c6e3356e",
-    "https://github.com/containous/traefik/releases/download/v1.7.5/traefik_darwin-amd64": "379d4af242743a3fe44b44a1ee6df68ea8332578d85de35f264e062c19fd20a0",
-    "https://github.com/containous/traefik/releases/download/v1.7.0/traefik_linux-amd64": "b84cb03e8a175b8b7d1a30246d19705f607c6ae5ee89f2dca7a1adccab919135",
-    "https://github.com/containous/traefik/releases/download/v1.7.0/traefik_darwin-amd64": "3000cb9f8ed567e9bc567cce33107f6877f2017c69fae8ac235b51a7a94229bf",
+    "https://github.com/traefik/traefik/releases/download/v2.4.8/traefik_v2.4.8_linux_amd64.tar.gz": "de8d56f6777c5098834d4f8d9ed419b7353a3afe913393a55b6fd14779564129",
+    "https://github.com/traefik/traefik/releases/download/v2.4.8/traefik_v2.4.8_darwin_amd64.tar.gz": "7d946baa422acfcf166e19779052c005722db03de3ab4d7aff586c4b4873a0f3",
+    "https://github.com/traefik/traefik/releases/download/v2.4.8/traefik_v2.4.8_windows_amd64.zip": "4203443cb1e91d76f81d1e2a41fb70e66452d951b1ffd8964218a7bc211c377d",
+    "https://github.com/traefik/traefik/releases/download/v2.3.7/traefik_v2.3.7_linux_amd64.tar.gz": "a357d40bc9b81ae76070a2bc0334dfd15e77143f41415a93f83bb53af1756909",
+    "https://github.com/traefik/traefik/releases/download/v2.3.7/traefik_v2.3.7_darwin_amd64.tar.gz": "c84fc21b8ee34bba8a66f0f9e71c6c2ea69684ac6330916551f1f111826b9bb3",
+    "https://github.com/traefik/traefik/releases/download/v2.3.7/traefik_v2.3.7_windows_amd64.zip": "eb54b1c9c752a6eaf48d28ff8409c17379a29b9d58390107411762ab6e4edfb4",
+    "https://github.com/traefik/traefik/releases/download/v2.2.11/traefik_v2.2.11_linux_amd64.tar.gz": "b677386423403c63fb9ac9667d39591be587a1a4928afc2e59449c78343bad9c",
+    "https://github.com/traefik/traefik/releases/download/v2.2.11/traefik_v2.2.11_darwin_amd64.tar.gz": "efb1c2bc23e16a9083e5a210594186d026cdec0b522a6b4754ceff43b07d8031",
+    "https://github.com/traefik/traefik/releases/download/v2.2.11/traefik_v2.2.11_windows_amd64.zip": "ee867133e00b2d8395c239d8fed04a26b362e650b371dc0b653f0ee9d52471e6",
 }
 
 checksums_etcd = {
@@ -55,8 +27,8 @@
     "https://github.com/etcd-io/etcd/releases/download/v3.4.15/etcd-v3.4.15-darwin-amd64.tar.gz": "c596709069193bffc639a22558bdea4d801128e635909ea01a6fd5b5c85da729",
     "https://github.com/etcd-io/etcd/releases/download/v3.3.10/etcd-v3.3.10-linux-amd64.tar.gz": "1620a59150ec0a0124a65540e23891243feb2d9a628092fb1edcc23974724a45",
     "https://github.com/etcd-io/etcd/releases/download/v3.3.10/etcd-v3.3.10-darwin-amd64.tar.gz": "fac4091c7ba6f032830fad7809a115909d0f0cae5cbf5b34044540def743577b",
-    "https://github.com/etcd-io/etcd/releases/download/v3.2.25/etcd-v3.3.10-linux-amd64.tar.gz": "8a509ffb1443088d501f19e339a0d9c0058ce20599752c3baef83c1c68790ef7",
-    "https://github.com/etcd-io/etcd/releases/download/v3.2.25/etcd-v3.3.10-darwin-amd64.tar.gz": "9950684a01d7431bc12c3dba014f222d55a862c6f8af64c09c42d7a59ed6790d",
+    "https://github.com/etcd-io/etcd/releases/download/v3.2.25/etcd-v3.3.25-linux-amd64.tar.gz": "8a509ffb1443088d501f19e339a0d9c0058ce20599752c3baef83c1c68790ef7",
+    "https://github.com/etcd-io/etcd/releases/download/v3.2.25/etcd-v3.3.25-darwin-amd64.tar.gz": "9950684a01d7431bc12c3dba014f222d55a862c6f8af64c09c42d7a59ed6790d",
 }
 
 checksums_consul = {
@@ -67,7 +39,6 @@
     "https://releases.hashicorp.com/consul/1.6.1/consul_1.6.1_darwin_amd64.zip": "4bc205e06b2921f998cb6ddbe70de57f8e558e226e44aba3f337f2f245678b85",
     "https://releases.hashicorp.com/consul/1.5.0/consul_1.5.0_linux_amd64.zip": "1399064050019db05d3378f757e058ec4426a917dd2d240336b51532065880b6",
     "https://releases.hashicorp.com/consul/1.5.0/consul_1.5.0_darwin_amd64.zip": "b4033ea6871fe6136ee5d940c834be2248463c3ec248dc22370e6d5360931325",
->>>>>>> d8d729c8
 }
 
 
@@ -299,35 +270,31 @@
             """\
             Checksums available for:
             - traefik:
-<<<<<<< HEAD
-                - v2.2.0-linux-amd64
-                - v2.2.0-darwin-amd64
-                - v2.2.0-windows-amd64
-=======
-                - v1.7.28-linux-amd64
-                - v1.7.28-darwin-amd64
-                - v1.7.18-linux-amd64
-                - v1.7.18-darwin-amd64
-                - v1.7.5-linux-amd64
-                - v1.7.5-darwin-amd64
-                - v1.7.0-linux-amd64
-                - v1.7.0-darwin-amd64
->>>>>>> d8d729c8
+                - v2.4.8-linux-amd64
+                - v2.4.8-darwin-amd64
+                - v2.4.8-windows-amd64
+                - v2.3.7-linux-amd64
+                - v2.3.7-darwin-amd64
+                - v2.3.7-windows-amd64
+                - v2.2.11-linux-amd64
+                - v2.2.11-darwin-amd64
+                - v2.2.11-windows-amd64
             - etcd:
-                - v3.4.7-linux-amd64
-                - v3.4.7-darwin-amd64
-                - v3.4.7-windows-amd64
+                - v3.4.15-linux-amd64
+                - v3.4.15-darwin-amd64
+                - v3.4.15-windows-amd64
+                - v3.3.10-linux-amd64
+                - v3.3.10-darwin-amd64
+                - v3.2.25-linux-amd64
+                - v3.2.25-darwin-amd64
             - consul:
-<<<<<<< HEAD
-                - v1.7.2_linux_amd64
-                - v1.7.2_darwin_amd64
-                - v1.7.2_windows_amd64
-=======
+                - v1.9.4_darwin
+                - v1.9.4_linux_amd64
+                - v1.9.4_linux_arm64
+                - v1.6.1_linux_amd64
+                - v1.6.1_darwin_amd64
                 - v1.5.0_linux_amd64
                 - v1.5.0_darwin_amd64
-                - v1.6.1_linux_amd64
-                - v1.6.1_darwin_amd64
->>>>>>> d8d729c8
             """
         ),
         formatter_class=argparse.RawTextHelpFormatter,
@@ -376,11 +343,7 @@
     parser.add_argument(
         "--traefik-version",
         dest="traefik_version",
-<<<<<<< HEAD
-        default="2.2.0",
-=======
-        default="1.7.28",
->>>>>>> d8d729c8
+        default="2.4.8",
         help=textwrap.dedent(
             """\
             The version of traefik to download.
@@ -428,11 +391,7 @@
     parser.add_argument(
         "--consul-version",
         dest="consul_version",
-<<<<<<< HEAD
-        default="1.7.2",
-=======
-        default="1.6.1",
->>>>>>> d8d729c8
+        default="1.9.4",
         help=textwrap.dedent(
             """\
             The version of consul to download.
