--- conflicted
+++ resolved
@@ -366,15 +366,11 @@
         await test_route_exist(spec, extra_backends[i])
 
 
-<<<<<<< HEAD
-async def test_get_all_routes(proxy, launch_backend):
+async def test_get_all_routes(proxy, launch_backends):
     # initial state: no routes
     routes = await proxy.get_all_routes()
     assert routes == {}
 
-=======
-async def test_get_all_routes(proxy, launch_backends):
->>>>>>> 5137c74a
     routespecs = ["/proxy/path1", "/proxy/path2/", "/proxy/path3/"]
     targets = await launch_backends(len(routespecs))
     datas = [{"test": "test1"}, {}, {"test": "test2"}]
